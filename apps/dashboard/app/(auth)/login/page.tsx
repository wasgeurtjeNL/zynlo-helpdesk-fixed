<<<<<<< HEAD
'use client'

import { useState, useEffect, Suspense } from 'react'
import { useRouter, useSearchParams } from 'next/navigation'
import Link from 'next/link'
import { useAuth } from '@zynlo/supabase'
import { Mail, Lock, AlertCircle } from 'lucide-react'

function LoginForm() {
  const router = useRouter()
  const searchParams = useSearchParams()
  const { signIn, user } = useAuth()
  const [email, setEmail] = useState('')
  const [password, setPassword] = useState('')
  const [error, setError] = useState<string | null>(null)
  const [loading, setLoading] = useState(false)
  const [debugInfo, setDebugInfo] = useState<string>('')

  // Redirect if already logged in
  useEffect(() => {
    if (user) {
      const redirectTo = searchParams.get('redirectedFrom') || '/inbox/nieuw'
      router.push(redirectTo)
    }
  }, [user, router, searchParams])

  const handleSubmit = async (e: React.FormEvent) => {
    e.preventDefault()
    setError(null)
    setDebugInfo('')
    setLoading(true)

    try {
      console.log('Attempting login with:', email)
      setDebugInfo('Starting login...')
      
      const result = await signIn(email, password)
      console.log('Login result:', result)
      setDebugInfo('Login successful! Redirecting...')
      
      // Force a page reload to ensure middleware picks up the new session
      window.location.href = searchParams.get('redirectedFrom') || '/inbox/nieuw'
    } catch (err: any) {
      console.error('Login error:', err)
      setError(err.message || 'Er is een fout opgetreden bij het inloggen')
      setDebugInfo(`Error: ${err.message}`)
    } finally {
      setLoading(false)
    }
  }
=======
// app/login/page.tsx
import { Suspense } from 'react';
import LoginPage from './LoginPage';
>>>>>>> 270aa3c7

export default function LoginPageWrapper() {
  return (
<<<<<<< HEAD
    <div className="min-h-screen bg-gray-50 flex flex-col justify-center py-12 sm:px-6 lg:px-8">
      <div className="sm:mx-auto sm:w-full sm:max-w-md">
        <h2 className="mt-6 text-center text-3xl font-extrabold text-gray-900">
          Inloggen bij Zynlo Helpdesk
        </h2>
        <p className="mt-2 text-center text-sm text-gray-600">
          Of{' '}
          <Link href="/signup" className="font-medium text-blue-600 hover:text-blue-500">
            maak een nieuw account aan
          </Link>
        </p>
      </div>

      <div className="mt-8 sm:mx-auto sm:w-full sm:max-w-md">
        <div className="bg-white py-8 px-4 shadow sm:rounded-lg sm:px-10">
          <form className="space-y-6" onSubmit={handleSubmit}>
            {error && (
              <div className="rounded-md bg-red-50 p-4">
                <div className="flex">
                  <div className="flex-shrink-0">
                    <AlertCircle className="h-5 w-5 text-red-400" />
                  </div>
                  <div className="ml-3">
                    <h3 className="text-sm font-medium text-red-800">{error}</h3>
                  </div>
                </div>
              </div>
            )}

            {debugInfo && (
              <div className="rounded-md bg-blue-50 p-4">
                <p className="text-sm text-blue-800">Debug: {debugInfo}</p>
              </div>
            )}

            <div>
              <label htmlFor="email" className="block text-sm font-medium text-gray-700">
                E-mailadres
              </label>
              <div className="mt-1 relative">
                <div className="absolute inset-y-0 left-0 pl-3 flex items-center pointer-events-none">
                  <Mail className="h-5 w-5 text-gray-400" />
                </div>
                <input
                  id="email"
                  name="email"
                  type="email"
                  autoComplete="email"
                  required
                  value={email}
                  onChange={(e) => setEmail(e.target.value)}
                  className="appearance-none block w-full pl-10 pr-3 py-2 border border-gray-300 rounded-md shadow-sm placeholder-gray-400 focus:outline-none focus:ring-blue-500 focus:border-blue-500 sm:text-sm"
                  placeholder="demo@zynlo.com"
                />
              </div>
            </div>

            <div>
              <label htmlFor="password" className="block text-sm font-medium text-gray-700">
                Wachtwoord
              </label>
              <div className="mt-1 relative">
                <div className="absolute inset-y-0 left-0 pl-3 flex items-center pointer-events-none">
                  <Lock className="h-5 w-5 text-gray-400" />
                </div>
                <input
                  id="password"
                  name="password"
                  type="password"
                  autoComplete="current-password"
                  required
                  value={password}
                  onChange={(e) => setPassword(e.target.value)}
                  className="appearance-none block w-full pl-10 pr-3 py-2 border border-gray-300 rounded-md shadow-sm placeholder-gray-400 focus:outline-none focus:ring-blue-500 focus:border-blue-500 sm:text-sm"
                  placeholder="demo123456"
                />
              </div>
            </div>

            <div className="flex items-center justify-between">
              <div className="flex items-center">
                <input
                  id="remember-me"
                  name="remember-me"
                  type="checkbox"
                  className="h-4 w-4 text-blue-600 focus:ring-blue-500 border-gray-300 rounded"
                />
                <label htmlFor="remember-me" className="ml-2 block text-sm text-gray-900">
                  Onthoud mij
                </label>
              </div>

              <div className="text-sm">
                <Link href="/forgot-password" className="font-medium text-blue-600 hover:text-blue-500">
                  Wachtwoord vergeten?
                </Link>
              </div>
            </div>

            <div>
              <button
                type="submit"
                disabled={loading}
                className="w-full flex justify-center py-2 px-4 border border-transparent rounded-md shadow-sm text-sm font-medium text-white bg-blue-600 hover:bg-blue-700 focus:outline-none focus:ring-2 focus:ring-offset-2 focus:ring-blue-500 disabled:opacity-50 disabled:cursor-not-allowed"
              >
                {loading ? 'Bezig met inloggen...' : 'Inloggen'}
              </button>
            </div>

            <div className="mt-4 p-4 bg-gray-100 rounded-md">
              <p className="text-xs text-gray-600 font-semibold mb-2">Test Accounts:</p>
              <div className="space-y-1">
                <p className="text-xs text-gray-600">
                  <span className="font-medium">Email:</span> demo@zynlo.com
                </p>
                <p className="text-xs text-gray-600">
                  <span className="font-medium">Password:</span> demo123456
                </p>
              </div>
              <div className="mt-2 pt-2 border-t border-gray-200">
                <p className="text-xs text-gray-600">
                  <span className="font-medium">Email:</span> admin@wasgeurtje.nl
                </p>
                <p className="text-xs text-gray-600">
                  <span className="font-medium">Password:</span> admin123456
                </p>
              </div>
            </div>
          </form>

          <div className="mt-6">
            <div className="relative">
              <div className="absolute inset-0 flex items-center">
                <div className="w-full border-t border-gray-300" />
              </div>
              <div className="relative flex justify-center text-sm">
                <span className="px-2 bg-white text-gray-500">Of log in met</span>
              </div>
            </div>

            <div className="mt-6 grid grid-cols-2 gap-3">
              <button
                type="button"
                className="w-full inline-flex justify-center py-2 px-4 border border-gray-300 rounded-md shadow-sm bg-white text-sm font-medium text-gray-500 hover:bg-gray-50"
              >
                Google
              </button>
              <button
                type="button"
                className="w-full inline-flex justify-center py-2 px-4 border border-gray-300 rounded-md shadow-sm bg-white text-sm font-medium text-gray-500 hover:bg-gray-50"
              >
                Microsoft
              </button>
            </div>
          </div>
        </div>
      </div>
    </div>
  )
}

export default function LoginPage() {
  return (
    <Suspense fallback={
      <div className="min-h-screen bg-gray-50 flex items-center justify-center">
        <div className="animate-spin rounded-full h-12 w-12 border-b-2 border-blue-600"></div>
      </div>
    }>
      <LoginForm />
    </Suspense>
  )
} 
=======
    <Suspense fallback={<div>Loading login...</div>}>
      <LoginPage />
    </Suspense>
  );
}
>>>>>>> 270aa3c7
<|MERGE_RESOLUTION|>--- conflicted
+++ resolved
@@ -1,239 +1,11 @@
-<<<<<<< HEAD
-'use client'
-
-import { useState, useEffect, Suspense } from 'react'
-import { useRouter, useSearchParams } from 'next/navigation'
-import Link from 'next/link'
-import { useAuth } from '@zynlo/supabase'
-import { Mail, Lock, AlertCircle } from 'lucide-react'
-
-function LoginForm() {
-  const router = useRouter()
-  const searchParams = useSearchParams()
-  const { signIn, user } = useAuth()
-  const [email, setEmail] = useState('')
-  const [password, setPassword] = useState('')
-  const [error, setError] = useState<string | null>(null)
-  const [loading, setLoading] = useState(false)
-  const [debugInfo, setDebugInfo] = useState<string>('')
-
-  // Redirect if already logged in
-  useEffect(() => {
-    if (user) {
-      const redirectTo = searchParams.get('redirectedFrom') || '/inbox/nieuw'
-      router.push(redirectTo)
-    }
-  }, [user, router, searchParams])
-
-  const handleSubmit = async (e: React.FormEvent) => {
-    e.preventDefault()
-    setError(null)
-    setDebugInfo('')
-    setLoading(true)
-
-    try {
-      console.log('Attempting login with:', email)
-      setDebugInfo('Starting login...')
-      
-      const result = await signIn(email, password)
-      console.log('Login result:', result)
-      setDebugInfo('Login successful! Redirecting...')
-      
-      // Force a page reload to ensure middleware picks up the new session
-      window.location.href = searchParams.get('redirectedFrom') || '/inbox/nieuw'
-    } catch (err: any) {
-      console.error('Login error:', err)
-      setError(err.message || 'Er is een fout opgetreden bij het inloggen')
-      setDebugInfo(`Error: ${err.message}`)
-    } finally {
-      setLoading(false)
-    }
-  }
-=======
 // app/login/page.tsx
 import { Suspense } from 'react';
 import LoginPage from './LoginPage';
->>>>>>> 270aa3c7
 
 export default function LoginPageWrapper() {
   return (
-<<<<<<< HEAD
-    <div className="min-h-screen bg-gray-50 flex flex-col justify-center py-12 sm:px-6 lg:px-8">
-      <div className="sm:mx-auto sm:w-full sm:max-w-md">
-        <h2 className="mt-6 text-center text-3xl font-extrabold text-gray-900">
-          Inloggen bij Zynlo Helpdesk
-        </h2>
-        <p className="mt-2 text-center text-sm text-gray-600">
-          Of{' '}
-          <Link href="/signup" className="font-medium text-blue-600 hover:text-blue-500">
-            maak een nieuw account aan
-          </Link>
-        </p>
-      </div>
-
-      <div className="mt-8 sm:mx-auto sm:w-full sm:max-w-md">
-        <div className="bg-white py-8 px-4 shadow sm:rounded-lg sm:px-10">
-          <form className="space-y-6" onSubmit={handleSubmit}>
-            {error && (
-              <div className="rounded-md bg-red-50 p-4">
-                <div className="flex">
-                  <div className="flex-shrink-0">
-                    <AlertCircle className="h-5 w-5 text-red-400" />
-                  </div>
-                  <div className="ml-3">
-                    <h3 className="text-sm font-medium text-red-800">{error}</h3>
-                  </div>
-                </div>
-              </div>
-            )}
-
-            {debugInfo && (
-              <div className="rounded-md bg-blue-50 p-4">
-                <p className="text-sm text-blue-800">Debug: {debugInfo}</p>
-              </div>
-            )}
-
-            <div>
-              <label htmlFor="email" className="block text-sm font-medium text-gray-700">
-                E-mailadres
-              </label>
-              <div className="mt-1 relative">
-                <div className="absolute inset-y-0 left-0 pl-3 flex items-center pointer-events-none">
-                  <Mail className="h-5 w-5 text-gray-400" />
-                </div>
-                <input
-                  id="email"
-                  name="email"
-                  type="email"
-                  autoComplete="email"
-                  required
-                  value={email}
-                  onChange={(e) => setEmail(e.target.value)}
-                  className="appearance-none block w-full pl-10 pr-3 py-2 border border-gray-300 rounded-md shadow-sm placeholder-gray-400 focus:outline-none focus:ring-blue-500 focus:border-blue-500 sm:text-sm"
-                  placeholder="demo@zynlo.com"
-                />
-              </div>
-            </div>
-
-            <div>
-              <label htmlFor="password" className="block text-sm font-medium text-gray-700">
-                Wachtwoord
-              </label>
-              <div className="mt-1 relative">
-                <div className="absolute inset-y-0 left-0 pl-3 flex items-center pointer-events-none">
-                  <Lock className="h-5 w-5 text-gray-400" />
-                </div>
-                <input
-                  id="password"
-                  name="password"
-                  type="password"
-                  autoComplete="current-password"
-                  required
-                  value={password}
-                  onChange={(e) => setPassword(e.target.value)}
-                  className="appearance-none block w-full pl-10 pr-3 py-2 border border-gray-300 rounded-md shadow-sm placeholder-gray-400 focus:outline-none focus:ring-blue-500 focus:border-blue-500 sm:text-sm"
-                  placeholder="demo123456"
-                />
-              </div>
-            </div>
-
-            <div className="flex items-center justify-between">
-              <div className="flex items-center">
-                <input
-                  id="remember-me"
-                  name="remember-me"
-                  type="checkbox"
-                  className="h-4 w-4 text-blue-600 focus:ring-blue-500 border-gray-300 rounded"
-                />
-                <label htmlFor="remember-me" className="ml-2 block text-sm text-gray-900">
-                  Onthoud mij
-                </label>
-              </div>
-
-              <div className="text-sm">
-                <Link href="/forgot-password" className="font-medium text-blue-600 hover:text-blue-500">
-                  Wachtwoord vergeten?
-                </Link>
-              </div>
-            </div>
-
-            <div>
-              <button
-                type="submit"
-                disabled={loading}
-                className="w-full flex justify-center py-2 px-4 border border-transparent rounded-md shadow-sm text-sm font-medium text-white bg-blue-600 hover:bg-blue-700 focus:outline-none focus:ring-2 focus:ring-offset-2 focus:ring-blue-500 disabled:opacity-50 disabled:cursor-not-allowed"
-              >
-                {loading ? 'Bezig met inloggen...' : 'Inloggen'}
-              </button>
-            </div>
-
-            <div className="mt-4 p-4 bg-gray-100 rounded-md">
-              <p className="text-xs text-gray-600 font-semibold mb-2">Test Accounts:</p>
-              <div className="space-y-1">
-                <p className="text-xs text-gray-600">
-                  <span className="font-medium">Email:</span> demo@zynlo.com
-                </p>
-                <p className="text-xs text-gray-600">
-                  <span className="font-medium">Password:</span> demo123456
-                </p>
-              </div>
-              <div className="mt-2 pt-2 border-t border-gray-200">
-                <p className="text-xs text-gray-600">
-                  <span className="font-medium">Email:</span> admin@wasgeurtje.nl
-                </p>
-                <p className="text-xs text-gray-600">
-                  <span className="font-medium">Password:</span> admin123456
-                </p>
-              </div>
-            </div>
-          </form>
-
-          <div className="mt-6">
-            <div className="relative">
-              <div className="absolute inset-0 flex items-center">
-                <div className="w-full border-t border-gray-300" />
-              </div>
-              <div className="relative flex justify-center text-sm">
-                <span className="px-2 bg-white text-gray-500">Of log in met</span>
-              </div>
-            </div>
-
-            <div className="mt-6 grid grid-cols-2 gap-3">
-              <button
-                type="button"
-                className="w-full inline-flex justify-center py-2 px-4 border border-gray-300 rounded-md shadow-sm bg-white text-sm font-medium text-gray-500 hover:bg-gray-50"
-              >
-                Google
-              </button>
-              <button
-                type="button"
-                className="w-full inline-flex justify-center py-2 px-4 border border-gray-300 rounded-md shadow-sm bg-white text-sm font-medium text-gray-500 hover:bg-gray-50"
-              >
-                Microsoft
-              </button>
-            </div>
-          </div>
-        </div>
-      </div>
-    </div>
-  )
-}
-
-export default function LoginPage() {
-  return (
-    <Suspense fallback={
-      <div className="min-h-screen bg-gray-50 flex items-center justify-center">
-        <div className="animate-spin rounded-full h-12 w-12 border-b-2 border-blue-600"></div>
-      </div>
-    }>
-      <LoginForm />
-    </Suspense>
-  )
-} 
-=======
     <Suspense fallback={<div>Loading login...</div>}>
       <LoginPage />
     </Suspense>
   );
-}
->>>>>>> 270aa3c7
+}